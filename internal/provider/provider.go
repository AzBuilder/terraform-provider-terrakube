// Copyright (c) HashiCorp, Inc.
// SPDX-License-Identifier: MPL-2.0

package provider

import (
	"context"
	"os"

	"github.com/hashicorp/terraform-plugin-framework/path"
	"github.com/hashicorp/terraform-plugin-log/tflog"

	"github.com/hashicorp/terraform-plugin-framework/datasource"
	"github.com/hashicorp/terraform-plugin-framework/provider"
	"github.com/hashicorp/terraform-plugin-framework/provider/schema"
	"github.com/hashicorp/terraform-plugin-framework/resource"
	"github.com/hashicorp/terraform-plugin-framework/types"
)

// Ensure TerrakubeProvider satisfies various provider interfaces.
var _ provider.Provider = &TerrakubeProvider{}

// TerrakubeProvider defines the provider implementation.
type TerrakubeProvider struct {
	// version is set to the provider version on release, "dev" when the
	// provider is built and ran locally, and "test" when running acceptance
	// testing.
	version string
}

// hashicupsProviderModel maps provider schema data to a Go type.
type TerrakubeProviderModel struct {
	Endpoint           types.String `tfsdk:"endpoint"`
	Token              types.String `tfsdk:"token"`
	InsecureHttpClient types.Bool   `tfsdk:"insecure_http_client"`
}

type TerrakubeConnectionData struct {
	Endpoint           string
	Token              string
	InsecureHttpClient bool
}

func New(version string) func() provider.Provider {
	return func() provider.Provider {
		return &TerrakubeProvider{
			version: version,
		}
	}
}

func (p *TerrakubeProvider) Metadata(ctx context.Context, req provider.MetadataRequest, resp *provider.MetadataResponse) {
	resp.TypeName = "terrakube"
	resp.Version = p.version
}

func (p *TerrakubeProvider) Schema(ctx context.Context, req provider.SchemaRequest, resp *provider.SchemaResponse) {
	resp.Schema = schema.Schema{
		Attributes: map[string]schema.Attribute{
			"endpoint": schema.StringAttribute{
				Optional:    true,
				Description: "Terrakube API Endpoint. Example: https://terrakube-api.minikube.net, can also be specified with environment variable `TERRAKUBE_ENDPOINT`.",
			},
			"token": schema.StringAttribute{
				Optional:    true,
				Description: "Access Token generated in Terrakube UI (https://docs.terrakube.io/user-guide/organizations/api-tokens), can also be specificed with environment variable `TERRAKUBE_TOKEN`.",
			},
			"insecure_http_client": schema.BoolAttribute{
				Optional:    true,
				Description: "Disable https certificate validation, default is `false`.",
			},
		},
	}
}

func (p *TerrakubeProvider) Configure(ctx context.Context, req provider.ConfigureRequest, resp *provider.ConfigureResponse) {
	tflog.Info(ctx, "Retrieving provider data from configuration")

	var config TerrakubeProviderModel
	diags := req.Config.Get(ctx, &config)
	resp.Diagnostics.Append(diags...)
	if resp.Diagnostics.HasError() {
		return
	}

	if config.Endpoint.IsUnknown() {
		resp.Diagnostics.AddAttributeError(
			path.Root("endpoint"),
			"Unknown Terrakube API Host",
			"The provider cannot create the Terrakube API client as there is an unknown configuration value for the Terrakube API host. "+
				"Either target apply the source of the value first, set the value statically in the configuration, or use the TERRAKUBE_HOSTNAME environment variable.",
		)
	}

	if config.Token.IsUnknown() {
		resp.Diagnostics.AddAttributeError(
			path.Root("token"),
			"Unknown Terrakube API token",
			"The provider cannot create the Terrakube API client as there is an unknown configuration value for the Terrakube API username. "+
				"Either target apply the source of the value first, set the value statically in the configuration, or use the TERRAKUBE_TOKEN environment variable.",
		)
	}

	if resp.Diagnostics.HasError() {
		return
	}

	// Default values to environment variables, but override
	// with Terraform configuration value if set.

	endpoint := os.Getenv("TERRAKUBE_ENDPOINT")
	token := os.Getenv("TERRAKUBE_TOKEN")
	insecureHttpClient := false

	if !config.Endpoint.IsNull() {
		endpoint = config.Endpoint.ValueString()
	}

	if !config.Token.IsNull() {
		token = config.Token.ValueString()
	}

	if !config.InsecureHttpClient.IsNull() {
		insecureHttpClient = config.InsecureHttpClient.ValueBool()
	}

	// If any of the expected configurations are missing, return
	// errors with provider-specific guidance.

	if endpoint == "" {
		resp.Diagnostics.AddAttributeError(
			path.Root("endpoint"),
			"Missing Terrakube API Host",
			"The provider cannot create the Terrakube API client as there is a missing or empty value for the Terrakube API host. "+
				"Set the host value in the configuration or use the TERRAKUBE_ENDPOINT environment variable. "+
				"If either is already set, ensure the value is not empty.",
		)
	}

	if token == "" {
		resp.Diagnostics.AddAttributeError(
			path.Root("token"),
			"Missing HashiCups API Username",
			"The provider cannot create the Terrakube API client as there is a missing or empty value for the Terrakube API username. "+
				"Set the username value in the configuration or use the TERRAKUBE_ENDPOINT environment variable. "+
				"If either is already set, ensure the value is not empty.",
		)
	}

	if resp.Diagnostics.HasError() {
		return
	}

	connection := new(TerrakubeConnectionData)

	connection.Endpoint = endpoint
	connection.Token = token
	connection.InsecureHttpClient = insecureHttpClient

	resp.DataSourceData = connection
	resp.ResourceData = connection

	ctx = tflog.SetField(ctx, "terrakube_endpoint", endpoint)
	ctx = tflog.SetField(ctx, "terrakube_token", token)
	ctx = tflog.MaskFieldValuesWithFieldKeys(ctx, "terrakube_token")

	tflog.Info(ctx, "Creating Terrakube client information", map[string]any{"success": true})
}

func (p *TerrakubeProvider) Resources(ctx context.Context) []func() resource.Resource {
	return []func() resource.Resource{
		NewModuleResource,
		NewOrganizationResource,
<<<<<<< HEAD
		NewOrganizationTemplateResource,
=======
		NewOrganizationTagResource,
		NewOrganizationVariableResource,
		NewTeamResource,
>>>>>>> 16c356f8
		NewWorkspaceCliResource,
		NewWorkspaceTagResource,
		NewWorkspaceVariableResource,
		NewWorkspaceVcsResource,
	}
}

func (p *TerrakubeProvider) DataSources(ctx context.Context) []func() datasource.DataSource {
	return []func() datasource.DataSource{
		NewOrganizationDataSource,
		NewVcsDataSource,
		NewSshDataSource,
	}
}<|MERGE_RESOLUTION|>--- conflicted
+++ resolved
@@ -171,13 +171,10 @@
 	return []func() resource.Resource{
 		NewModuleResource,
 		NewOrganizationResource,
-<<<<<<< HEAD
 		NewOrganizationTemplateResource,
-=======
 		NewOrganizationTagResource,
 		NewOrganizationVariableResource,
 		NewTeamResource,
->>>>>>> 16c356f8
 		NewWorkspaceCliResource,
 		NewWorkspaceTagResource,
 		NewWorkspaceVariableResource,
